{
  "buildCommand": "next build",
  "outputDirectory": "out",
  "trailingSlash": true,
  "headers": [
    {
      "source": "/(.*)",
      "headers": [
        {
          "key": "X-Frame-Options",
          "value": "ALLOW-FROM *"
        },
        {
          "key": "X-Content-Type-Options",
          "value": "nosniff"
        },
        {
          "key": "Referrer-Policy",
          "value": "strict-origin-when-cross-origin"
        },
        {
          "key": "Content-Security-Policy",
          "value": "frame-ancestors *"
        },
        {
          "key": "Access-Control-Allow-Origin",
          "value": "*"
        }
      ]
    }
<<<<<<< HEAD
=======

>>>>>>> 3e8cd150
  ],
  "rewrites": [
    {
      "source": "/(.*)",
      "destination": "/index.html"
    }
<<<<<<< HEAD
  ]
} 
=======
  ],
  "github": {
    "silent": true
  }
  ]
>>>>>>> 3e8cd150
<|MERGE_RESOLUTION|>--- conflicted
+++ resolved
@@ -28,23 +28,21 @@
         }
       ]
     }
-<<<<<<< HEAD
-=======
-
->>>>>>> 3e8cd150
   ],
   "rewrites": [
     {
       "source": "/(.*)",
       "destination": "/index.html"
     }
-<<<<<<< HEAD
-  ]
-} 
-=======
+
+  ],
+  "rewrites": [
+    {
+      "source": "/(.*)",
+      "destination": "/index.html"
+    }
   ],
   "github": {
     "silent": true
   }
-  ]
->>>>>>> 3e8cd150
+  ]